--- conflicted
+++ resolved
@@ -8,14 +8,11 @@
 ## [Unreleased]
 
 ### Added
-<<<<<<< HEAD
 - Retrun to LOAD position option (#16).
 - Manual control of box/microscope light (#20).
 - Force stop table movements in optical scan dialog (#36).
 - Plugin manager (#49).
-=======
 - Slack notification plugin (#17).
->>>>>>> bcf974c0
 
 ## [0.9.1] - 2024-04-03
 
