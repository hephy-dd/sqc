# Changelog

All notable changes to this project will be documented in this file.

The format is based on [Keep a Changelog](https://keepachangelog.com/en/1.1.0/),
and this project adheres to [Semantic Versioning](https://semver.org/spec/v2.0.0.html).

## [Unreleased]

### Added
<<<<<<< HEAD
- Retrun to LOAD position option (#16).
- Manual control of box/microscope light (#20).
=======
- Force stop table movements in optical scan dialog (#36).
>>>>>>> 6b52f639

## [0.9.1] - 2024-04-03

### Fixed
- uEye camera initialization fails in Python 3.11 (#47).

## [0.9.0] - 2024-04-02

### Added
- Bad strips selection dialog (#26).
- Switching scheme figure to documentation.

### Changed
- Migration to comet-1.0.0.
- Using src-layout as project layout.

## [0.8.1] - 2024-02-29

### Fixed
- Measurement fails when in compliance (#44).

## [0.8.0] - 2024-01-24

### Added
- Manual control of flashing light and _Keep light flashing_ option in optical scan (#40).
- Added action _Github_ in help menu to open the Github page (#41).
- Run data browser only using `--browser [<path>]` command line flag (#42).

### Changed
- Action _Contents_ (F1) now opens the online documentation.

### Fixed
- Flipped padfile and sequence inputs in sensor profile dialog.

## [0.7.1] - 2023-10-05

### Added
- Show sensor information for JSON files in data browser (#35).
- Toggle gradual Z approach for contacting pads (#38).

### Fixed
- Resize strip scan plots in data browser to number of sensor strips (#35).
- Updating table position in Alignment Dialog (#37).

## [0.7.0] - 2023-10-04

### Added
- Profiles for acceleration/velocity for table movements (#33).
- Preferences dialog.

## [0.6.0] - 2023-10-02

### Added
- Auto uncheck measurements on success (#29).
- Button to move to scan position in inspection dialog (#30).
- Make load/measure positions editable (#31).

### Fixed
- Issues with microscope inspection (#19).

## [0.5.0] - 2023-09-25

### Added
- Microscope inspection of sensors (#19).
- Reset alignment when changing sensor profiles (#27).

## [0.4.0] - 2023-09-18

### Added
- Support for PyInstaller (#18).
- Support for Python 3.11.

### Changed
- Migrated to comet-1.0.dev5.

### Removed
- Support for Python 3.7.

## [0.3.1] - 2023-01-09

### Added
- Improve table movements over distances (#14).

### Removed
- Dump TANGO diagnostics.

## [0.3.0] - 2023-01-09

### Added
- Display AC needles position.
- Calibration routines for table and needles (#12).

### Changed
- Migrated to comet-1.0.dev2.
- Using comet driver for Tango controller.

## [0.2.1] - 2022-12-12

### Fixed
- Verify needle position (#12).
- Migrated to comet-1.0.dev1.

## [0.2.0] - 2022-10-27

### Added
- Wait until required humidity reached (#10).

## [0.1.4] - 2022-09-27

### Fixed
- Missing assets when installed using pip (#8).

## [0.1.3] - 2022-09-27

### Fixed
- Measurement timestamp issue (#5).
- Table position validation issue (#6).

## [0.1.2] - 2022-09-23

### Changed
- Migrated to comet-1.0.dev0.

## [0.1.1] - 2022-09-20

### Added
- Prevent measurement if environment out of bounds (#1).
- Set test-running in environment box (#2).

## [0.1.0] - 2022-09-01

### Added
- Documentation of measurement configuration parameters.

[Unreleased]: https://github.com/hephy-dd/sqc/compare/0.10.0...HEAD
[0.10.0]: https://github.com/hephy-dd/sqc/compare/0.9.1...0.10.0
[0.9.1]: https://github.com/hephy-dd/sqc/compare/0.9.0...0.9.1
[0.9.0]: https://github.com/hephy-dd/sqc/compare/0.8.1...0.9.0
[0.8.1]: https://github.com/hephy-dd/sqc/compare/0.8.0...0.8.1
[0.8.0]: https://github.com/hephy-dd/sqc/compare/0.7.1...0.8.0
[0.7.1]: https://github.com/hephy-dd/sqc/compare/0.7.0...0.7.1
[0.7.0]: https://github.com/hephy-dd/sqc/compare/0.6.0...0.7.0
[0.6.0]: https://github.com/hephy-dd/sqc/compare/0.5.0...0.6.0
[0.5.0]: https://github.com/hephy-dd/sqc/compare/0.4.0...0.5.0
[0.4.0]: https://github.com/hephy-dd/sqc/compare/0.3.1...0.4.0
[0.3.1]: https://github.com/hephy-dd/sqc/compare/0.3.0...0.3.1
[0.3.0]: https://github.com/hephy-dd/sqc/compare/0.2.1...0.3.0
[0.2.1]: https://github.com/hephy-dd/sqc/compare/0.2.0...0.2.1
[0.2.0]: https://github.com/hephy-dd/sqc/compare/0.1.4...0.2.0
[0.1.4]: https://github.com/hephy-dd/sqc/compare/0.1.3...0.1.4
[0.1.3]: https://github.com/hephy-dd/sqc/compare/0.1.2...0.1.3
[0.1.2]: https://github.com/hephy-dd/sqc/compare/0.1.1...0.1.2
[0.1.1]: https://github.com/hephy-dd/sqc/compare/0.1.0...0.1.1
[0.1.0]: https://github.com/hephy-dd/sqc/releases/tag/0.1.0<|MERGE_RESOLUTION|>--- conflicted
+++ resolved
@@ -8,12 +8,9 @@
 ## [Unreleased]
 
 ### Added
-<<<<<<< HEAD
 - Retrun to LOAD position option (#16).
 - Manual control of box/microscope light (#20).
-=======
 - Force stop table movements in optical scan dialog (#36).
->>>>>>> 6b52f639
 
 ## [0.9.1] - 2024-04-03
 
