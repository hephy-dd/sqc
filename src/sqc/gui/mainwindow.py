--- conflicted
+++ resolved
@@ -625,11 +625,6 @@
         self.recoverAction.setEnabled(False)
         self.boxFlashingLightAction.setEnabled(False)
         self.boxLightAction.setEnabled(False)
-<<<<<<< HEAD
-        self.loggerWidget.showRecentRecords()
-=======
-        self.boxLightAction.setChecked(False)
->>>>>>> 4ee41904
         self.dashboardWidget.setLocked(True)
         self.dashboardWidget.setInputsLocked(True)
         self.dashboardWidget.updateContext()
