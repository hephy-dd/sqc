import logging
import random
import threading
import os
import sys
import time
import subprocess
from functools import partial
from typing import Iterable, List, Optional, Tuple, Optional

import numpy as np

from comet.utils import ureg

from PyQt5 import QtCore, QtGui, QtWidgets

from ..controller.needle import NeedleController
from ..controller.table import TableController
from ..core.camera import camera_registry, Camera, DummyCamera
from ..core.geometry import Pad, Padfile, NeedlesGeometry
from ..core.transformation import affine_transformation, transform
from ..settings import Settings

from .calibration import TableCalibrationDialog, NeedlesCalibrationDialog
from .cameraview import CameraScene, CameraView
from .opticalscan import OpticalScanDialog

__all__ = ["AlignmentDialog"]

logger = logging.getLogger(__name__)

Position = Tuple[float, float, float]


class ReferenceItem(QtWidgets.QTreeWidgetItem):

    PadRole: int = 0x2000
    PositionRole: int = 0x2001

    def __init__(self, pad: Pad) -> None:
        super().__init__()
        self.setData(0, type(self).PadRole, pad)
        self.setData(0, type(self).PositionRole, None)
        self.setText(0, format(pad.name))
        self.setText(1, format(pad.x))
        self.setText(2, format(pad.y))
        self.setText(3, format(pad.z))
        self.setText(4, "")
        self.reset()

    def reset(self) -> None:
        self.setData(0, type(self).PositionRole, None)
        self.setText(4, "not assigned")

    def pad(self) -> Pad:
        return self.data(0, type(self).PadRole)

    def position(self) -> Optional[Position]:
        return self.data(0, type(self).PositionRole)

    def setPosition(self, position: Position) -> None:
        self.setData(0, type(self).PositionRole, position)
        self.setText(4, format(position))


class PositionItem(QtWidgets.QTreeWidgetItem):

    def __init__(self) -> None:
        super().__init__()
        self._position = 0.0, 0.0, 0.0

    def name(self) -> str:
        return self.text(0)

    def setName(self, name: str) -> None:
        self.setText(0, name)

    def position(self) -> Position:
        return self._position

    def setPosition(self, position: Position) -> None:
        x, y, z = position
        self._position = x, y, z
        self.setText(1, f"{x:.0f}")
        self.setText(2, f"{y:.0f}")
        self.setText(3, f"{z:.0f}")


class PositionDialog(QtWidgets.QDialog):

    def __init__(self, parent: Optional[QtWidgets.QWidget] = None) -> None:
        super().__init__(parent)

        self._tablePosition = 0.0, 0.0, 0.0

        self.nameLabel = QtWidgets.QLabel(self)
        self.nameLabel.setText("Name")

        self.nameLineEdit = QtWidgets.QLineEdit(self)

        self.xLabel = QtWidgets.QLabel(self)
        self.xLabel.setText("X")

        self.yLabel = QtWidgets.QLabel(self)
        self.yLabel.setText("Y")

        self.zLabel = QtWidgets.QLabel(self)
        self.zLabel.setText("Z")

        self.xSpinBox = QtWidgets.QDoubleSpinBox(self)
        self.xSpinBox.setDecimals(0)
        self.xSpinBox.setRange(0, 1e6)
        self.xSpinBox.setSuffix(" um")

        self.ySpinBox = QtWidgets.QDoubleSpinBox(self)
        self.ySpinBox.setDecimals(0)
        self.ySpinBox.setRange(0, 1e6)
        self.ySpinBox.setSuffix(" um")

        self.zSpinBox = QtWidgets.QDoubleSpinBox(self)
        self.zSpinBox.setDecimals(0)
        self.zSpinBox.setRange(0, 1e6)
        self.zSpinBox.setSuffix(" um")

        self.assignButton = QtWidgets.QPushButton(self)
        self.assignButton.setText("Assign Pos")
        self.assignButton.setToolTip("Assign current table position")
        self.assignButton.clicked.connect(self.assignCurrentPosition)

        self.buttonBox = QtWidgets.QDialogButtonBox(self)
        self.buttonBox.addButton(QtWidgets.QDialogButtonBox.Ok)
        self.buttonBox.addButton(QtWidgets.QDialogButtonBox.Cancel)
        self.buttonBox.accepted.connect(self.accept)
        self.buttonBox.rejected.connect(self.reject)

        layout = QtWidgets.QGridLayout(self)
        layout.addWidget(self.nameLabel, 0, 0, 1, 4)
        layout.addWidget(self.nameLineEdit, 1, 0, 1, 4)
        layout.addWidget(self.xLabel, 2, 0)
        layout.addWidget(self.yLabel, 2, 1)
        layout.addWidget(self.zLabel, 2, 2)
        layout.addWidget(self.xSpinBox, 3, 0)
        layout.addWidget(self.ySpinBox, 3, 1)
        layout.addWidget(self.zSpinBox, 3, 2)
        layout.addWidget(self.assignButton, 3, 3)
        layout.addWidget(self.buttonBox, 5, 0, 1, 4)
        layout.setRowStretch(4, 1)

    def setNameReadOnly(self, state: bool) -> None:
        self.nameLineEdit.setReadOnly(state)

    def name(self) -> str:
        return self.nameLineEdit.text()

    def setName(self, name: str) -> None:
        self.nameLineEdit.setText(name)

    def position(self) -> Position:
        x = self.xSpinBox.value()
        y = self.ySpinBox.value()
        z = self.zSpinBox.value()
        return x, y, z

    def setPosition(self, position: Position) -> None:
        x, y, z = position
        self.xSpinBox.setValue(x)
        self.ySpinBox.setValue(y)
        self.zSpinBox.setValue(z)

    def tablePosition(self) -> Position:
        x, y, z = self._tablePosition
        return x, y, z

    def setTablePosition(self, position: Position) -> None:
        x, y, z = position
        self._tablePosition = x, y, z

    def assignCurrentPosition(self) -> None:
        self.setPosition(self.tablePosition())


class SelectPadDialog(QtWidgets.QDialog):

    PadRole: int = 0x2000

    def __init__(self, parent: Optional[QtWidgets.QWidget] = None) -> None:
        super().__init__(parent)
        self.setWindowTitle("Select Pad")

        self.filterLineEdit = QtWidgets.QLineEdit(self)
        self.filterLineEdit.setPlaceholderText("Filter...")
        self.filterLineEdit.setClearButtonEnabled(True)
        self.filterLineEdit.textChanged.connect(self.filterList)

        self.listWidget = QtWidgets.QListWidget(self)
        self.listWidget.itemSelectionChanged.connect(self.updateButtonBox)
        self.listWidget.doubleClicked.connect(self.accept)

        self.buttonBox = QtWidgets.QDialogButtonBox(self)
        self.acceptButton = self.buttonBox.addButton(QtWidgets.QDialogButtonBox.Ok)
        self.acceptButton.setEnabled(False)
        self.buttonBox.addButton(self.buttonBox.Cancel)
        self.buttonBox.accepted.connect(self.accept)
        self.buttonBox.rejected.connect(self.reject)

        layout = QtWidgets.QVBoxLayout(self)
        layout.addWidget(self.filterLineEdit)
        layout.addWidget(self.listWidget)
        layout.addWidget(self.buttonBox)

    def addPad(self, pad: Pad) -> None:
        item = QtWidgets.QListWidgetItem()
        item.setText(pad.name)
        item.setData(type(self).PadRole, pad)
        self.listWidget.addItem(item)

    def setPads(self, pads: Iterable[Pad]) -> None:
        self.listWidget.clear()
        for pad in pads:
            self.addPad(pad)

    def currentPad(self):
        item = self.listWidget.currentItem()
        if item:
            return item.data(type(self).PadRole)
        return None

    def updateButtonBox(self) -> None:
        item = self.listWidget.currentItem()
        self.acceptButton.setEnabled(item is not None)

    def filterList(self) -> None:
        needle = self.filterLineEdit.text().strip().lower()
        currentItem = self.listWidget.currentItem()
        for index in range(self.listWidget.count()):
            item = self.listWidget.item(index)
            if item:
                hidden = needle not in item.text().lower()
                item.setHidden(hidden)
        if currentItem:
            if not currentItem.isHidden():
                self.listWidget.scrollToItem(currentItem)
            else:
                self.listWidget.setCurrentItem(None)


class AlignmentController:

    def __init__(self, items):
        self.items = items
        self._transform = None

    def reset(self):
        self._transform = None
        for item in self.items:
            item.reset()

    def isAligned(self) -> bool:
        for item in self.items:
            if item.position() is None:
                return False
        return True

    def assignPosition(self, item, position: Position):
        x, y, z = position
        if item in self.items:
            item.setPosition((x, y, z))

    def assignedItems(self):
        items = []
        for item in self.items:
            if item.position() is not None:
                items.append(item)
        return items

    def nextItem(self):
        """Return next item to be alligned or None."""
        for item in self.items:
            if item.position() is None:
                return item
        return None

    def position(self, item: ReferenceItem) -> Optional[Position]:
        """Return assigned position or position relative to other assigned item."""
        if item.position():
            return item.position()
        for ref in self.assignedItems():
            a, b, c = ref.pad().position
            d, e, f = item.pad().position
            g, h, i = a+d, b+e, c+f
            x, y, z = ref.position()
            return x+g, y+h, z+i
        return None

    def calculateMatrix(self):
        """Calculate transformattion matrix from reference points."""
        items = self.assignedItems()
        if len(items) >= 3:
            s1 = items[0].pad().position
            s2 = items[1].pad().position
            s3 = items[2].pad().position
            t1 = items[0].position()
            t2 = items[1].position()
            t3 = items[2].position()
            T, V0 = affine_transformation(s1, s2, s3, t1, t2, t3)
            logger.info("Calculated transformation: %s %s", T, V0)
            self._transform = partial(transform, T, V0)

    def transform(self, position: Position) -> Position:
        if not self._transform:
            raise RuntimeError("No transformation matrix assigned.")
        return self._transform(position)


class ControlWidget(QtWidgets.QTabWidget):

    lockedStateChanged = QtCore.pyqtSignal(bool)
    closeRequested = QtCore.pyqtSignal()

    def __init__(self, context, scene, parent: Optional[QtWidgets.QWidget] = None) -> None:
        super().__init__(parent)

        self.context = context
        self.scene = scene

        self.setCurrentPosition((0, 0, 0))

        self.tableController = TableController(context.station, self)
        self.tableController.positionChanged.connect(self.updatePosition)
        self.tableController.movementFinished.connect(self.finishMove)
        self.tableController.failed.connect(self.showException)
        self.tableController.start()
        self.tableController.applyProfile("cruise")

        self.needleController = NeedleController(context.station)
        # self.needleController.positionChanged.connect(self.updateNeedlesPosition)
        self.needleController.movementFinished.connect(self.finishMove)
        self.needleController.failed.connect(self.showException)
        self.needleController.start()

        self.alignmentController = AlignmentController([])

        self.controlWidget = QtWidgets.QWidget(self)

        self.optionsWidget = OptionsWidget(self.context, self)

        self.addTab(self.controlWidget, "Controls")
        self.addTab(self.optionsWidget, "Options")

        self.moveLeftButton = QtWidgets.QPushButton("-X")
        self.moveLeftButton.setFixedSize(32, 32)
        self.moveLeftButton.setDefault(True)
        self.moveLeftButton.clicked.connect(self.moveLeft)

        self.moveRightButton = QtWidgets.QPushButton("+X")
        self.moveRightButton.setFixedSize(32, 32)
        self.moveRightButton.clicked.connect(self.moveRight)

        self.moveTopButton = QtWidgets.QPushButton("+Y")
        self.moveTopButton.setFixedSize(32, 32)
        self.moveTopButton.clicked.connect(self.moveTop)

        self.moveBottomButton = QtWidgets.QPushButton("-Y")
        self.moveBottomButton.setFixedSize(32, 32)
        self.moveBottomButton.clicked.connect(self.moveBottom)

        self.spacerWidget = QtWidgets.QWidget()
        self.spacerWidget.setFixedSize(32, 32)

        self.moveUpButton = QtWidgets.QPushButton("+Z")
        self.moveUpButton.setFixedSize(32, 32)
        self.moveUpButton.clicked.connect(self.moveUp)

        self.moveDownButton = QtWidgets.QPushButton("-Z")
        self.moveDownButton.setFixedSize(32, 32)
        self.moveDownButton.clicked.connect(self.moveDown)

        self.joystickCheckBox = QtWidgets.QCheckBox("Enable Joystick", self)
        self.joystickCheckBox.setChecked(False)
        self.joystickCheckBox.toggled.connect(self.toggleJoystick)

        self.stepButtonGroup = QtWidgets.QButtonGroup(self.controlWidget)

        self.stepButtonGroup.buttonClicked.connect(self.updateStep)

        self.alignmentTreeWidget = QtWidgets.QTreeWidget()
        headerItem = QtWidgets.QTreeWidgetItem()
        headerItem.setText(0, "Reference Pad")
        headerItem.setText(1, "X")
        headerItem.setText(2, "Y")
        headerItem.setText(3, "Z")
        headerItem.setText(4, "Position")
        self.alignmentTreeWidget.setHeaderItem(headerItem)
        self.alignmentTreeWidget.setRootIsDecorated(False)
        self.alignmentTreeWidget.itemSelectionChanged.connect(self.alignmentItemChanged)

        self.moveMeasureButton = QtWidgets.QPushButton("Measure Position")
        self.moveMeasureButton.clicked.connect(self.moveMeasurePosition)

        self.moveLoadButton = QtWidgets.QPushButton("Load Position")
        self.moveLoadButton.clicked.connect(self.moveLoadPosition)

        self.needlesUpButton = QtWidgets.QPushButton("Up")
        self.needlesUpButton.clicked.connect(self.moveNeedlesUp)

        self.needlesDownButton = QtWidgets.QPushButton("Down")
        self.needlesDownButton.clicked.connect(self.moveNeedlesDown)

        self.lightButton = QtWidgets.QPushButton("Light")
        self.lightButton.setCheckable(True)
        self.lightButton.setChecked(True)

        # Contact pads

        self.contactButton = QtWidgets.QPushButton("Contact &Pad...")
        self.contactButton.setToolTip("Contact a pad with needles")
        self.contactButton.setEnabled(False)
        self.contactButton.clicked.connect(self.moveToPad)

        # Inspect pads

        self.inspectButton = QtWidgets.QPushButton("&Inspect Pad...")
        self.inspectButton.setToolTip("Inspect a pad without contacting")
        self.inspectButton.setEnabled(False)
        self.inspectButton.clicked.connect(self.moveToInspectPad)

        # Alignment

        self.inspectReferenceButton = QtWidgets.QPushButton("&Inspect Pad")
        self.inspectReferenceButton.setEnabled(False)
        self.inspectReferenceButton.clicked.connect(self.moveToReference)

        self.assignButton = QtWidgets.QPushButton("&Assign")
        self.assignButton.setEnabled(False)
        self.assignButton.clicked.connect(self.assignItem)

        self.resetButton = QtWidgets.QPushButton("Reset")
        self.resetButton.clicked.connect(self.resetAlignment)

        self.saveButton = QtWidgets.QPushButton("Save")
        self.saveButton.setEnabled(False)
        self.saveButton.clicked.connect(self.saveAlignment)

        self.opticalScanButton = QtWidgets.QPushButton("Optical Scan")
        self.opticalScanButton.clicked.connect(self.showOpticalScanDialog)

        self.commandsGroupBox = QtWidgets.QGroupBox()
        self.commandsGroupBox.setTitle("Commands")

        self.needlesGroupBox = QtWidgets.QGroupBox()
        self.needlesGroupBox.setTitle("Needles")

        self.boxGroupBox = QtWidgets.QGroupBox()
        self.boxGroupBox.setTitle("Box")
        self.boxGroupBox.setHidden(True)

        buttonsLayout = QtWidgets.QVBoxLayout(self.commandsGroupBox)
        buttonsLayout.addWidget(self.moveMeasureButton)
        buttonsLayout.addWidget(self.contactButton)
        buttonsLayout.addWidget(self.inspectButton)
        buttonsLayout.addWidget(self.moveLoadButton)

        needlesLayout = QtWidgets.QVBoxLayout(self.needlesGroupBox)
        needlesLayout.addWidget(self.needlesUpButton)
        needlesLayout.addWidget(self.needlesDownButton)

        boxLayout = QtWidgets.QVBoxLayout(self.boxGroupBox)
        boxLayout.addWidget(self.lightButton)

        self.dialGroupBox = QtWidgets.QGroupBox()
        self.dialGroupBox.setTitle("Control")

        dialLayout = QtWidgets.QGridLayout(self.dialGroupBox)
        dialLayout.addWidget(self.moveLeftButton, 1, 1)
        dialLayout.addWidget(self.moveRightButton, 1, 3)
        dialLayout.addWidget(self.moveTopButton, 0, 2)
        dialLayout.addWidget(self.moveBottomButton, 2, 2)
        dialLayout.addWidget(self.moveUpButton, 0, 5)
        dialLayout.addWidget(self.moveDownButton, 2, 5)
        dialLayout.setRowStretch(4, 1)

        self.stepGroupBox = QtWidgets.QGroupBox()
        self.stepGroupBox.setTitle("Step Width")

        self.stepLayout = QtWidgets.QVBoxLayout(self.stepGroupBox)

        self.alignmentGroupBox = QtWidgets.QGroupBox()
        self.alignmentGroupBox.setTitle("Alignment")

        self.nextButton = QtWidgets.QPushButton("Next")
        self.nextButton.setEnabled(False)
        self.nextButton.clicked.connect(self.nextAlignment)

        self.alignmentHintLabel = QtWidgets.QLabel("Click <b>Reset</b> to begin a new alignment.")

        alignmentLeftLayout = QtWidgets.QVBoxLayout()
        alignmentLeftLayout.addWidget(self.assignButton)
        alignmentLeftLayout.addWidget(self.nextButton)
        alignmentLeftLayout.addWidget(self.saveButton)
        alignmentLeftLayout.addWidget(self.opticalScanButton)
        alignmentLeftLayout.addStretch()

        alignmentCenterLayout = QtWidgets.QVBoxLayout()
        alignmentCenterLayout.addWidget(self.alignmentTreeWidget)
        alignmentCenterLayout.addWidget(self.alignmentHintLabel)

        alignmentRightLayout = QtWidgets.QVBoxLayout()
        alignmentRightLayout.addWidget(self.inspectReferenceButton)
        alignmentRightLayout.addWidget(self.resetButton)
        alignmentRightLayout.addStretch()

        alignmentLayout = QtWidgets.QHBoxLayout(self.alignmentGroupBox)
        alignmentLayout.addLayout(alignmentLeftLayout)
        alignmentLayout.addLayout(alignmentCenterLayout)
        alignmentLayout.addLayout(alignmentRightLayout)

        # Table position

        self.tableGroupBox = QtWidgets.QGroupBox(self)
        self.tableGroupBox.setTitle("Table Position")

        self.tableXLabel = QtWidgets.QLabel(self)
        self.tableXLabel.setAlignment(QtCore.Qt.AlignRight)

        self.tableYLabel = QtWidgets.QLabel(self)
        self.tableYLabel.setAlignment(QtCore.Qt.AlignRight)

        self.tableZLabel = QtWidgets.QLabel(self)
        self.tableZLabel.setAlignment(QtCore.Qt.AlignRight)

        tableLayout = QtWidgets.QFormLayout(self.tableGroupBox)
        tableLayout.addRow("X", self.tableXLabel)
        tableLayout.addRow("Y", self.tableYLabel)
        tableLayout.addRow("Z", self.tableZLabel)

        # self.tableCalibrationGroupBox = QtWidgets.QGroupBox(self)
        # self.tableCalibrationGroupBox.setTitle("Table Calibration")

        # tableCalibrationLayout = QtWidgets.QFormLayout(self.tableCalibrationGroupBox)

        # self.needlesPositionGroupBox = QtWidgets.QGroupBox(self)
        # self.needlesPositionGroupBox.setTitle("TANGO Position")

        # self.needlesXLabel = QtWidgets.QLabel(self)
        # self.needlesXLabel.setAlignment(QtCore.Qt.AlignRight)

        # needlesLayout = QtWidgets.QFormLayout(self.needlesPositionGroupBox)
        # needlesLayout.addRow("X", self.needlesXLabel)

        # self.needlesCalibrationGroupBox = QtWidgets.QGroupBox(self)
        # self.needlesCalibrationGroupBox.setTitle("TANGO Calibration")

        # needlesCalibrationLayout = QtWidgets.QFormLayout(self.needlesCalibrationGroupBox)

        rightLayout = QtWidgets.QVBoxLayout()
        rightLayout.addWidget(self.tableGroupBox)
        # rightLayout.addWidget(self.tableCalibrationGroupBox)
        # rightLayout.addWidget(self.needlesPositionGroupBox)
        # rightLayout.addWidget(self.needlesCalibrationGroupBox)
        # rightLayout.setStretch(3, 1)

        leftCommandsLayout = QtWidgets.QVBoxLayout()
        leftCommandsLayout.addWidget(self.commandsGroupBox)
        leftCommandsLayout.addWidget(self.needlesGroupBox)
        leftCommandsLayout.addWidget(self.boxGroupBox)
        leftCommandsLayout.addWidget(self.joystickCheckBox)
        leftCommandsLayout.addStretch()

        controlLayout = QtWidgets.QHBoxLayout(self.controlWidget)
        controlLayout.addLayout(leftCommandsLayout)
        controlLayout.addWidget(self.dialGroupBox)
        controlLayout.addWidget(self.stepGroupBox)
        controlLayout.addWidget(self.alignmentGroupBox)
        controlLayout.addLayout(rightLayout)

        QtCore.QTimer.singleShot(500, self.requestPosition)

        self.updateAlignmentButtons()

        self.createStepButtons()

        self.optionsWidget.stepsChanged.connect(self.createStepButtons)

    def shutdown(self) -> None:
        self.tableController.shutdown()
        self.needleController.shutdown()

    def setLocked(self, locked: bool) -> None:
        self.commandsGroupBox.setEnabled(not locked)
        self.needlesGroupBox.setEnabled(not locked)
        self.boxGroupBox.setEnabled(not locked)
        self.dialGroupBox.setEnabled(not locked)
        self.stepGroupBox.setEnabled(not locked)
        self.alignmentGroupBox.setEnabled(not locked)
        self.optionsWidget.setEnabled(not locked)
        if self.joystickCheckBox.isChecked():
            self.joystickCheckBox.setEnabled(True)
        else:
            self.joystickCheckBox.setEnabled(not locked)
        self.lockedStateChanged.emit(locked)

    def clearStepButtons(self) -> None:
        while self.stepLayout.count():
            self.stepLayout.takeAt(0)
        buttons = self.stepButtonGroup.buttons()
        for button in buttons:
            self.stepButtonGroup.removeButton(button)
            button.setParent(None)  # type: ignore
            button.deleteLater()

    def createStepButtons(self) -> None:
        self.clearStepButtons()
        for step in self.optionsWidget.steps():
            button = QtWidgets.QPushButton(self)
            button.setText(f"{step} um")
            button.setProperty("stepWidth", step)
            button.setCheckable(True)
            if not self.stepButtonGroup.buttons():
                button.setChecked(True)
            self.stepButtonGroup.addButton(button)
            self.stepLayout.addWidget(button)
        self.stepLayout.addStretch()

    def currentPosition(self) -> Tuple[int, int, int]:
        return self.property("currentPosition")

    def setCurrentPosition(self, position: Tuple[int, int, int]) -> None:
        self.setProperty("currentPosition", position)

    def zOffset(self) -> int:
        return self.optionsWidget.zOffset()

    def setZOffset(self, value: int) -> None:
        self.optionsWidget.setZOffset(value)

    def padfile(self) -> Padfile:
        return self.property("padfile")

    def setPadfile(self, padfile: Padfile) -> None:
        self.setProperty("padfile", padfile)
        self.alignmentTreeWidget.clear()
        if padfile is not None:
            for pad in padfile.references:
                self.addReferncePad(pad)
        self.alignmentController.reset()
        self.alignmentController.items = self.alignmentItems()
        alignment = Settings().alignment()
        if alignment:
            for i, item in enumerate(self.alignmentController.items):
                self.alignmentController.assignPosition(item, alignment[i])
            self.alignmentController.calculateMatrix()
        else:
            self.resetAlignment()
        self.updateAlignmentButtons()
        isAligned = self.alignmentController.isAligned()
        self.contactButton.setEnabled(isAligned)
        self.inspectButton.setEnabled(isAligned)
        self.assignButton.setEnabled(not isAligned)
        self.nextButton.setEnabled(not isAligned)
        self.saveButton.setEnabled(len(self.alignmentController.assignedItems()) >= 3)
        self.resizeAlignmentTree()

    def addReferncePad(self, pad):
        item = ReferenceItem(pad)
        self.alignmentTreeWidget.addTopLevelItem(item)

    def resizeAlignmentTree(self):
        self.alignmentTreeWidget.resizeColumnToContents(0)
        self.alignmentTreeWidget.resizeColumnToContents(1)
        self.alignmentTreeWidget.resizeColumnToContents(2)
        self.alignmentTreeWidget.resizeColumnToContents(3)
        self.alignmentTreeWidget.resizeColumnToContents(4)

    def updateStep(self, button):
        enabled = self.stepWidth() <= ureg("50 um").to("um").m
        self.moveUpButton.setEnabled(enabled)
        self.moveDownButton.setEnabled(enabled)

    def stepWidth(self):
        button = self.stepButtonGroup.checkedButton()
        if button is None:
            return 0.
        stepWidth = button.property("stepWidth") or 0
        return (ureg("um") * stepWidth).to("um").m  # Ugly!

    def moveMeasurePosition(self):
        try:
            x, y, z = self.optionsWidget.measurePosition()
            self.travelAbsolute((x, y, z))
        except Exception as exc:
            logger.exception(exc)
            self.showException(exc)

    def moveLoadPosition(self):
        try:
            x, y, z = self.optionsWidget.loadPosition()
            self.travelAbsolute((x, y, z))
        except Exception as exc:
            logger.exception(exc)
            self.showException(exc)

    def moveLeft(self):
        self.moveRelative((-self.stepWidth(), 0, 0))

    def moveRight(self):
        self.moveRelative((+self.stepWidth(), 0, 0))

    def moveTop(self):
        self.moveRelative((0, +self.stepWidth(), 0))

    def moveBottom(self):
        self.moveRelative((0, -self.stepWidth(), 0))

    def moveUp(self):
        self.moveRelative((0, 0, +self.stepWidth()))

    def moveDown(self):
        self.moveRelative((0, 0, -self.stepWidth()))

    def moveRelative(self, position):
        self.setLocked(True)
        self.tableController.moveRelative(position)

    def moveAbsolute(self, position):
        self.setLocked(True)
        self.tableController.moveAbsolute(position)

    def travelAbsolute(self, position):
        """Travel wide distances at Z=0"""
        self.setLocked(True)
        self.tableController.travelAbsolute(position)

    def requestPosition(self):
        self.tableController.requestPosition()

    def finishMove(self):
        self.setLocked(False)

    def moveNeedlesUp(self):
        self.setLocked(True)
        self.needleController.requestMoveUp()

    def moveNeedlesDown(self):
        self.setLocked(True)
        self.needleController.requestMoveDown()

    def toggleJoystick(self, state: bool) -> None:
        logger.info("External joystick enabled: %s", state)
        self.setLocked(state)
        self.joystickCheckBox.setEnabled(True)
        self.tableController.setJoystickEnabled(state)
        self.requestPosition()

    def setAlignmentHint(self, text: str) -> None:
        self.alignmentHintLabel.setText(text)

    def alignmentItemChanged(self):
        item = self.alignmentTreeWidget.currentItem()
        self.inspectReferenceButton.setEnabled(item is not None)

    def alignmentItems(self):
        items = []
        for index in range(self.alignmentTreeWidget.topLevelItemCount()):
            item = self.alignmentTreeWidget.topLevelItem(index)
            items.append(item)
        return items

    def assignItem(self):
        item = self.alignmentTreeWidget.currentItem()
        if item:
            self.alignmentController.assignPosition(item, self.currentPosition())
        self.alignmentController.calculateMatrix()
        self.contactButton.setEnabled(len(self.alignmentController.assignedItems()) >= 3)
        self.inspectButton.setEnabled(len(self.alignmentController.assignedItems()) >= 3)
        self.saveButton.setEnabled(len(self.alignmentController.assignedItems()) >= 3)
        self.nextButton.setEnabled(len(self.alignmentController.assignedItems()) < 3)
        if self.alignmentController.isAligned():
            self.setAlignmentHint("Click <b>Save</b> to accept alignment.")
        item = self.alignmentController.nextItem()
        if item:
            self.setAlignmentHint(f"Click <b>Next</b> to move table to pad {item.text(0)}.")
        self.updateAlignmentButtons()

    def nextAlignment(self):
        self.nextButton.setEnabled(False)
        item = self.alignmentController.nextItem()
        if item:
            self.alignmentTreeWidget.setCurrentItem(item)
            pos = self.alignmentController.position(item)
            if pos:
                x, y, z = pos
                position = (x, y, z - abs(self.zOffset()))
                self.moveAbsolute(position)
            self.setAlignmentHint(f"Contact pad {item.text(0)} and click <b>Assign</b>.")

    def resetAlignment(self):
        try:
            self.alignmentController.reset()
            self.contactButton.setEnabled(len(self.alignmentController.assignedItems()) >= 3)
            self.inspectButton.setEnabled(len(self.alignmentController.assignedItems()) >= 3)
            self.saveButton.setEnabled(False)
            self.assignButton.setEnabled(True)
            self.nextButton.setEnabled(False)
            item = self.alignmentController.nextItem()
            if item:
                self.alignmentTreeWidget.setCurrentItem(item)
                self.setAlignmentHint(f"Contact pad {item.text(0)} and click <b>Assign</b>.")
            self.updateAlignmentButtons()
        except Exception as exc:
            logger.exception(exc)
            self.showException(exc)

    def saveAlignment(self):
        self.saveButton.setEnabled(False)
        self.nextButton.setEnabled(False)
        self.assignButton.setEnabled(False)
        try:
            items = self.alignmentController.assignedItems()
            if len(items) >= 3:
                Settings().setAlignment([item.position() for item in items])
            self.setAlignmentHint("Alignment saved. Click <b>Reset</b> to begin a new alignment.")
        except Exception as exc:
            logger.exception(exc)
            self.showException(exc)

    def updateAlignmentButtons(self):
        item = self.alignmentTreeWidget.currentItem()
        self.inspectReferenceButton.setEnabled(item is not None)
        self.nextButton.setEnabled(not self.alignmentController.isAligned())
        self.inspectButton.setEnabled(self.alignmentController.isAligned())

    def showSelectPad(self):
        dialog = SelectPadDialog(self)

        padfile = self.padfile()
        if padfile:
            dialog.setPads(padfile.pads.values())

        dialog.exec()

        if dialog.result() == dialog.Accepted:
            return dialog.currentPad()

        return None

    def moveToPad(self):
        padfile = self.padfile()
        if padfile:
            try:
                pad = self.showSelectPad()
                if pad:
                    if not NeedlesGeometry(padfile, 2).is_pad_valid(pad):
                        raise RuntimeError("Invalid contact position (missing pads for one or more needles). Check if needle geometry matches pads.")
                    self.contactPad(pad)
            except Exception as exc:
                logger.exception(exc)
                self.showException(exc)

    def moveToRandomPad(self):
        padfile = self.padfile()
        if padfile:
            try:
                pads = []
                for pad in padfile.pads.values():
                    if NeedlesGeometry(padfile, 2).is_pad_valid(pad):
                        pads.append(pad)
                if not pads:
                    raise RuntimeError("No valid pad found. Check if needle geometry matches pads.")
                pad = random.choice(pads)
                self.contactPad(pad)
            except Exception as exc:
                logger.exception(exc)
                self.showException(exc)

    def moveToInspectPad(self):
        if self.padfile():
            try:
                pad = self.showSelectPad()
                if pad:
                    self.inspectPad(pad)
            except Exception as exc:
                logger.exception(exc)
                self.showException(exc)

    def moveToInspectRandomPad(self):
        padfile = self.padfile()
        if padfile:
            try:
                pads = padfile.pads.values()
                pad = random.choice(pads)
                self.inspectPad(pad)
            except Exception as exc:
                logger.exception(exc)
                self.showException(exc)

    def moveToReference(self):
        item = self.alignmentTreeWidget.currentItem()
        pos = self.alignmentController.position(item)
        if pos:
            self.inspectPosition(pos)

    def inspectPosition(self, position):
        x, y, z = position
        self.moveAbsolute((x, y, z - abs(self.zOffset())))

    def inspectPad(self, pad):
        position = self.alignmentController.transform(pad.position)
        x, y, z = position
        self.moveAbsolute((x, y, z - abs(self.zOffset())))

    def contactPad(self, pad):
        position = self.alignmentController.transform(pad.position)
        self.moveAbsolute(position)

    def updatePosition(self, position: Tuple[int, int, int]):
        try:
            x, y, z = position
        except Exception as exc:
            logger.exception(exc)
            return
        self.setCurrentPosition(position)
        logger.info("table position changed: %s", position)
        x, y, z = [(ureg("um") * value).to("mm").m for value in position]
        try:
            self.tableXLabel.setText(f"{x:.3f} mm")
            self.tableYLabel.setText(f"{y:.3f} mm")
            self.tableZLabel.setText(f"{z:.3f} mm")
        except Exception as exc:
            logger.exception(exc)
            self.tableXLabel.setText("n/a")
            self.tableYLabel.setText("n/a")
            self.tableZLabel.setText("n/a")

    def showOpticalScanDialog(self) -> None:
        dialog = OpticalScanDialog(self.context, self.scene, self)
        dialog.closeRequested.connect(self.closeRequested)
        dialog.closeRequested.connect(dialog.close)
        dialog.tablePositionChanged.connect(self.updatePosition)
        if self.alignmentController.isAligned():
            for item in self.alignmentController.assignedItems():
                position = item.position()
                dialog.startPosition = position
                break
        dialog.readSettings()
        dialog.exec()
        dialog.writeSettings()

    def showException(self, exc):
        QtWidgets.QMessageBox.critical(self, "Exception occured", format(exc))


class OptionsWidget(QtWidgets.QWidget):
    """Options widget providing optional user editiable values."""

    stepsChanged = QtCore.pyqtSignal()

    def __init__(self, context, parent: Optional[QtWidgets.QWidget] = None) -> None:
        super().__init__(parent)

        self.context = context

        # Step width

        self.stepsGroupBox = QtWidgets.QGroupBox(self)
        self.stepsGroupBox.setTitle("Steps")

        self.stepsTreeWidget = QtWidgets.QTreeWidget(self)
        self.stepsTreeWidget.setRootIsDecorated(False)
        headerItem = QtWidgets.QTreeWidgetItem()
        headerItem.setText(0, "Size (um)")
        self.stepsTreeWidget.setHeaderItem(headerItem)

        self.addStepButton = QtWidgets.QPushButton(self)
        self.addStepButton.setText("&Add...")
        self.addStepButton.setAutoDefault(False)
        self.addStepButton.clicked.connect(self.showAddStep)

        self.removeStepButton = QtWidgets.QPushButton(self)
        self.removeStepButton.setText("&Remove")
        self.removeStepButton.setAutoDefault(False)
        self.removeStepButton.clicked.connect(self.removeCurrentStep)

        stepsLayout = QtWidgets.QGridLayout(self.stepsGroupBox)
        stepsLayout.addWidget(self.stepsTreeWidget, 0, 0, 3, 1)
        stepsLayout.addWidget(self.addStepButton, 0, 1, 1, 1)
        stepsLayout.addWidget(self.removeStepButton, 1, 1, 1, 1)
        stepsLayout.setRowStretch(2, 1)

        # Zoom center

        self.centerGroupBox = QtWidgets.QGroupBox(self)
        self.centerGroupBox.setTitle("Zoom Center")

        self.centerXSlider = QtWidgets.QSlider(QtCore.Qt.Horizontal, self)
        self.centerXSlider.setMinimumWidth(192)
        self.centerXSlider.setMinimum(0)
        self.centerXSlider.setMaximum(100)
        self.centerXSlider.setSingleStep(1)
        self.centerXSlider.setValue(50)

        self.centerYSlider = QtWidgets.QSlider(QtCore.Qt.Horizontal, self)
        self.centerXSlider.setMinimumWidth(192)
        self.centerYSlider.setMinimum(0)
        self.centerYSlider.setMaximum(100)
        self.centerYSlider.setSingleStep(1)
        self.centerYSlider.setValue(50)

        centerLayout = QtWidgets.QFormLayout(self.centerGroupBox)
        centerLayout.addRow("X", self.centerXSlider)
        centerLayout.addRow("Y", self.centerYSlider)

        # Z offset

        self.zOffsetGroupBox = QtWidgets.QGroupBox(self)
        self.zOffsetGroupBox.setTitle("Z-Offset")

        self.zOffsetSpinBox = QtWidgets.QSpinBox()
        self.zOffsetSpinBox.setSuffix(" um")
        self.zOffsetSpinBox.setMinimum(100)
        self.zOffsetSpinBox.setMaximum(1000)
        self.zOffsetSpinBox.setValue(250)

        zOffsetLayout = QtWidgets.QVBoxLayout(self.zOffsetGroupBox)
        zOffsetLayout.addWidget(self.zOffsetSpinBox)
        zOffsetLayout.addWidget(QtWidgets.QLabel("Safe Z-Offset for\nmovements between pads\nand inspecting pads."))
        zOffsetLayout.addStretch()

        # Positions

        self.measurePositionItem = PositionItem()
        self.measurePositionItem.setName("Measure Position")

        self.loadPositionItem = PositionItem()
        self.loadPositionItem.setName("Load Position")

        self.positionsTreeWidget = QtWidgets.QTreeWidget(self)
        self.positionsTreeWidget.setHeaderLabels(["Name", "X", "Y", "Z"])
        self.positionsTreeWidget.setRootIsDecorated(False)
        self.positionsTreeWidget.addTopLevelItem(self.measurePositionItem)
        self.positionsTreeWidget.addTopLevelItem(self.loadPositionItem)
        self.positionsTreeWidget.itemDoubleClicked.connect(self.positionDoubleClicked)
        self.positionsTreeWidget.currentItemChanged.connect(self.updatePositionButtons)

        self.editPositionButton = QtWidgets.QPushButton(self)
        self.editPositionButton.setText("&Edit")
        self.editPositionButton.setEnabled(False)
        self.editPositionButton.clicked.connect(self.positionEditClicked)

        self.positionsGroupBox = QtWidgets.QGroupBox(self)
        self.positionsGroupBox.setTitle("Positions")

        positionsLayout = QtWidgets.QGridLayout(self.positionsGroupBox)
        positionsLayout.addWidget(self.positionsTreeWidget, 0, 0, 2, 1)
        positionsLayout.addWidget(self.editPositionButton, 0, 1)

        # Layout

        leftLayout = QtWidgets.QGridLayout()
        leftLayout.addWidget(self.stepsGroupBox, 0, 0, 2, 1)
        leftLayout.addWidget(self.centerGroupBox, 0, 1)
        leftLayout.addWidget(self.zOffsetGroupBox, 1, 1)
        leftLayout.addWidget(self.positionsGroupBox, 0, 2, 2, 1)
        leftLayout.setColumnStretch(2, 1)

        layout = QtWidgets.QHBoxLayout(self)
        layout.addLayout(leftLayout)

        self.setDefaults()
        self.resizePositionColumns()

    def setDefaults(self) -> None:
        """Set default values for options."""

        # Step width

        self.stepsTreeWidget.clear()
        # self.addStep(2)
        self.addStep(5)
        self.addStep(10)
        # self.addStep(25)
        self.addStep(50)
        self.addStep(100)
        self.addStep(200)

    def steps(self) -> List[int]:
        steps = []
        for index in range(self.stepsTreeWidget.topLevelItemCount()):
            item = self.stepsTreeWidget.topLevelItem(index)
            if isinstance(item, QtWidgets.QTreeWidgetItem):
                step = int(item.text(0))
                steps.append(step)
        return sorted(steps)

    def addStep(self, size: int) -> None:
        steps = self.steps()
        steps.append(size)
        self.setSteps(steps)

    def setSteps(self, steps: List[int]) -> None:
        self.stepsTreeWidget.clear()
        for step in sorted(steps, key=lambda step: int(step)):
            item = QtWidgets.QTreeWidgetItem([str(step)])
            self.stepsTreeWidget.addTopLevelItem(item)
        self.stepsChanged.emit()

    def showAddStep(self) -> None:
        size, success = QtWidgets.QInputDialog.getInt(self, "Add Step", "Step Size (um)", 50, 1)
        if success:
            self.addStep(size)

    def removeCurrentStep(self) -> None:
        item = self.stepsTreeWidget.currentItem()
        if isinstance(item, QtWidgets.QTreeWidgetItem):
            index = self.stepsTreeWidget.indexOfTopLevelItem(item)
            self.stepsTreeWidget.takeTopLevelItem(index)
            self.stepsChanged.emit()

    def zoomCenter(self) -> tuple:
        x = self.centerXSlider.value() / 100.
        y = self.centerYSlider.value() / 100.
        return x, y

    def setZoomCenter(self, x: float, y: float) -> None:
        self.centerXSlider.setValue(round(x * 100.))
        self.centerYSlider.setValue(round(y * 100.))

    def zOffset(self) -> int:
        return self.zOffsetSpinBox.value()

    def setZOffset(self, offset: int) -> None:
        self.zOffsetSpinBox.setValue(offset)

    def measurePosition(self) -> Position:
        return self.measurePositionItem.position()

    def setMeasurePosition(self, position: Position) -> None:
        self.measurePositionItem.setPosition(position)

    def loadPosition(self) -> Position:
        return self.loadPositionItem.position()

    def setLoadPosition(self, position: Position) -> None:
        self.loadPositionItem.setPosition(position)

    def positionDoubleClicked(self, item, column) -> None:
        self.editPosition(item)

    def positionEditClicked(self) -> None:
        item = self.positionsTreeWidget.currentItem()
        self.editPosition(item)

    def editPosition(self, item) -> None:
        if isinstance(item, PositionItem):
            dialog = PositionDialog(self)
            dialog.setWindowTitle("Edit Position")
            dialog.setName(item.name())
            dialog.setPosition(item.position())
            dialog.setNameReadOnly(True)  # TODO
            dialog.setTablePosition(self.context.station.table_position())
            if dialog.exec() == dialog.Accepted:
                item.setPosition(dialog.position())
                self.resizePositionColumns()

    def updatePositionButtons(self, current, previous):
        self.editPositionButton.setEnabled(isinstance(current, PositionItem))

    def resizePositionColumns(self) -> None:
        self.positionsTreeWidget.resizeColumnToContents(1)
        self.positionsTreeWidget.resizeColumnToContents(2)
        self.positionsTreeWidget.resizeColumnToContents(3)
        self.positionsTreeWidget.resizeColumnToContents(0)


class AlignmentDialog(QtWidgets.QDialog):

    def __init__(self, context, parent: Optional[QtWidgets.QWidget] = None) -> None:
        super().__init__(parent)
        self.setWindowTitle("Alignment")

        self.context = context

        self.cameraScene = CameraScene()

        self.cameraView = CameraView(self.cameraScene, self)
        self.cameraView.setMinimumHeight(240)

        self.cameraController: Optional[Camera] = None

        self.closeAction = QtWidgets.QAction(self)
        self.closeAction.setText("&Close")
        self.closeAction.triggered.connect(self.close)

        self.calibrateTableAction = QtWidgets.QAction(self)
        self.calibrateTableAction.setText("Calibrate...")
        self.calibrateTableAction.triggered.connect(self.calibrateTable)

        self.calibrateNeedlesAction = QtWidgets.QAction(self)
        self.calibrateNeedlesAction.setText("Calibrate...")
        self.calibrateNeedlesAction.triggered.connect(self.calibrateNeedles)

        self.menuBar = QtWidgets.QMenuBar(self)

        self.fileMenu = self.menuBar.addMenu("&File")
        self.fileMenu.addAction(self.closeAction)

        self.toolsMenu = self.menuBar.addMenu("&Tools")

        self.tableMenu = self.toolsMenu.addMenu("&Table (Corvus)")
        self.tableMenu.addAction(self.calibrateTableAction)

        self.needlesMenu = self.toolsMenu.addMenu("&Needles (TANGO)")
        self.needlesMenu.addAction(self.calibrateNeedlesAction)

        self.exposureValueLabel = QtWidgets.QLabel(self)
        self.exposureValueLabel.setFixedWidth(48)

        self.exposureSlider = QtWidgets.QSlider(QtCore.Qt.Horizontal, self)
        self.exposureSlider.setMaximumWidth(128)
        self.exposureSlider.setRange(0, 250)
        self.exposureSlider.setValue(30)
        self.exposureSlider.setTickInterval(10)
        self.exposureSlider.setTickPosition(QtWidgets.QSlider.TicksBelow)
        self.exposureSlider.valueChanged.connect(self.setCameraExposure)

        self.zoomAction1x = QtWidgets.QAction(self)
        self.zoomAction1x.setText("1x")
        self.zoomAction1x.setCheckable(True)
        self.zoomAction1x.setChecked(True)
        self.zoomAction1x.setProperty("factor", 1.0)
        self.zoomAction1x.toggled.connect(self.updateCameraZoom)

        self.zoomAction2x = QtWidgets.QAction(self)
        self.zoomAction2x.setText("2x")
        self.zoomAction2x.setCheckable(True)
        self.zoomAction2x.setProperty("factor", 2.0)
        self.zoomAction2x.toggled.connect(self.updateCameraZoom)

        self.zoomAction3x = QtWidgets.QAction(self)
        self.zoomAction3x.setText("3x")
        self.zoomAction3x.setCheckable(True)
        self.zoomAction3x.setProperty("factor", 3.0)
        self.zoomAction3x.toggled.connect(self.updateCameraZoom)

        self.zoomActionGroup = QtWidgets.QActionGroup(self)
        self.zoomActionGroup.addAction(self.zoomAction1x)
        self.zoomActionGroup.addAction(self.zoomAction2x)
        self.zoomActionGroup.addAction(self.zoomAction3x)

        self.sensorNameLabel = QtWidgets.QLabel()
        self.sensorNameLabel.setContentsMargins(0, 0, 20, 0)

        self.needlePitchLabel = QtWidgets.QLabel()

        self.zoomToolBar = QtWidgets.QToolBar()
        self.zoomToolBar.setOrientation(QtCore.Qt.Horizontal)
        self.zoomToolBar.addWidget(self.sensorNameLabel)
        self.zoomToolBar.addWidget(self.needlePitchLabel)
        spacer = QtWidgets.QWidget(self.zoomToolBar)
        spacer.setSizePolicy(QtWidgets.QSizePolicy.Expanding, QtWidgets.QSizePolicy.Expanding)
        self.zoomToolBar.addWidget(spacer)
        self.zoomToolBar.addWidget(QtWidgets.QLabel("Zoom: "))
        self.zoomToolBar.addAction(self.zoomAction1x)
        self.zoomToolBar.addAction(self.zoomAction2x)
        self.zoomToolBar.addAction(self.zoomAction3x)
        self.zoomToolBar.addWidget(QtWidgets.QLabel("Exposure: "))
        self.zoomToolBar.addWidget(self.exposureSlider)
        self.zoomToolBar.addWidget(self.exposureValueLabel)

        self.controlWidget = ControlWidget(context, self.cameraScene, self)
        self.controlWidget.lockedStateChanged.connect(self.setLocked)
        self.controlWidget.closeRequested.connect(self.close)

        self.buttonBox = QtWidgets.QDialogButtonBox()
        self.buttonBox.addButton(QtWidgets.QDialogButtonBox.Close)
        self.buttonBox.accepted.connect(self.accept)
        self.buttonBox.rejected.connect(self.reject)

        self.contentWidget = QtWidgets.QWidget(self)

        contentLayout = QtWidgets.QVBoxLayout(self.contentWidget)
        contentLayout.addWidget(self.cameraView)
        contentLayout.addWidget(self.zoomToolBar)
        contentLayout.addWidget(self.controlWidget)
        contentLayout.addWidget(self.buttonBox)
        contentLayout.setStretch(0, 2)
        contentLayout.setStretch(1, 0)
        contentLayout.setStretch(2, 0)
        contentLayout.setStretch(3, 0)

        layout = QtWidgets.QVBoxLayout(self)
        layout.setContentsMargins(0, 0, 0, 0)
        layout.addWidget(self.menuBar)
        layout.addWidget(self.contentWidget)

        self.accepted.connect(self.stopCamera)
        self.rejected.connect(self.stopCamera)

    def isLocked(self) -> bool:
        return self.property("locked") or False

    def setLocked(self, locked: bool) -> None:
        self.setProperty("locked", locked)

    def padfile(self):
        return self.controlWidget.padfile()

    def setPadfile(self, padfile) -> None:
        self.controlWidget.setPadfile(padfile)
        self.needlePitchLabel.clear()
        if padfile:
            pitch = padfile.properties.get("pitch")
            if pitch:
                self.needlePitchLabel.setText(f"Needle pitch: {pitch} um")

    def setSensorName(self, name: str) -> None:
        self.sensorNameLabel.setText(f"Sensor: {name}")

    def updateCameraZoom(self, state) -> None:
        action = self.zoomActionGroup.checkedAction()
        if action:
            self.setCameraZoom(action.property("factor"))

    def setCameraZoom(self, factor: float) -> None:
        logger.info("Set camera zoom factor: %.1f", factor)
        x, y = self.controlWidget.optionsWidget.zoomCenter()
        self.cameraScene.setCenter(x, y)
        self.cameraScene.setFactor(factor)

<<<<<<< HEAD
    def setLightsOn(self):
        self.context.station.box_set_light_enabled(True)
=======
    def setLightsOn(self) -> None:
        self.context.station.box_switch_lights_on()
>>>>>>> 4ee41904

    def setJoystickEnabled(self, enabled: bool) -> None:
        self.controlWidget.tableController.setJoystickEnabled(enabled)

    def readSettings(self) -> None:
        settings = QtCore.QSettings()
        settings.beginGroup("AlignmentDialog")
        geometry = settings.value("geometry", QtCore.QByteArray(), QtCore.QByteArray)
        if not self.restoreGeometry(geometry):
            self.resize(800, 600)
        x = settings.value("zoom/x", 0.5, float)
        y = settings.value("zoom/y", 0.5, float)
        self.controlWidget.optionsWidget.setZoomCenter(x, y)
        exposure = settings.value("camera/exposure", 30, int)
        self.exposureSlider.setValue(exposure)
        zOffset = settings.value("zoffset", 250, int)
        self.controlWidget.setZOffset(zOffset)
        steps = settings.value("steps", [], list)
        if steps:
            try:
                self.controlWidget.optionsWidget.setSteps(steps)
            except Exception as exc:
                logger.exception(exc)
        settings.endGroup()
        self.controlWidget.optionsWidget.setMeasurePosition(Settings().measurePosition())
        self.controlWidget.optionsWidget.setLoadPosition(Settings().loadPosition())

    def writeSettings(self) -> None:
        settings = QtCore.QSettings()
        settings.beginGroup("AlignmentDialog")
        settings.setValue("geometry", self.saveGeometry())
        x, y = self.controlWidget.optionsWidget.zoomCenter()
        settings.setValue("zoom/x", x)
        settings.setValue("zoom/y", y)
        settings.setValue("camera/exposure", self.exposureSlider.value())
        settings.setValue("zoffset", self.controlWidget.zOffset())
        settings.setValue("steps", self.controlWidget.optionsWidget.steps())
        settings.endGroup()
        Settings().setMeasurePosition(self.controlWidget.optionsWidget.measurePosition())
        Settings().setLoadPosition(self.controlWidget.optionsWidget.loadPosition())

    def accept(self) -> None:
        if not self.isLocked():
            super().accept()
        # TODO
        elif self.controlWidget.joystickCheckBox.isChecked():
            super().accept()

    def reject(self) -> None:
        if not self.isLocked():
            super().reject()
        # TODO
        elif self.controlWidget.joystickCheckBox.isChecked():
            super().reject()

    def exec(self):
        QtCore.QTimer.singleShot(10, self.createCamera)  # TODO
        return super().exec()

    def createCamera(self) -> None:
        settings = QtCore.QSettings()
        settings.beginGroup("camera")
        model = settings.value("model", "ueye", str)  # TODO
        device_id = settings.value("device_id", 0, int)
        settings.endGroup()
        try:
            # Camera
            camera_cls = camera_registry.get(model)
            if camera_cls is None:
                camera_cls = DummyCamera
            camera = camera_cls({"device_id": device_id})  # TODO
            if isinstance(camera, Camera):
                self.setCamera(camera)
                self.startCamera()
                self.setCameraExposure(self.exposureSlider.value())
        except Exception as exc:
            logger.exception(exc)

    def setCamera(self, camera: Camera) -> None:
        if not self.cameraController:
            self.cameraController = camera
            self.cameraController.add_frame_handler(self.cameraView.handle)

    def startCamera(self) -> None:
        if self.cameraController:
            self.cameraController.start()

    def setCameraExposure(self, exposure: float) -> None:
        self.exposureValueLabel.setText(f"{exposure} ms")
        if self.cameraController:
            self.cameraController.set_exposure(exposure)

    def stopCamera(self) -> None:
        if self.cameraController:
            self.cameraController.stop()

    def calibrateTable(self) -> None:
        dialog = TableCalibrationDialog(self.controlWidget.tableController, self)
        dialog.exec()

    def calibrateNeedles(self) -> None:
        dialog = NeedlesCalibrationDialog(self.controlWidget.needleController, self)
        dialog.exec()

    def shutdown(self) -> None:
        self.controlWidget.shutdown()
        if self.cameraController:
            self.cameraController.shutdown()<|MERGE_RESOLUTION|>--- conflicted
+++ resolved
@@ -1326,13 +1326,8 @@
         self.cameraScene.setCenter(x, y)
         self.cameraScene.setFactor(factor)
 
-<<<<<<< HEAD
     def setLightsOn(self):
         self.context.station.box_set_light_enabled(True)
-=======
-    def setLightsOn(self) -> None:
-        self.context.station.box_switch_lights_on()
->>>>>>> 4ee41904
 
     def setJoystickEnabled(self, enabled: bool) -> None:
         self.controlWidget.tableController.setJoystickEnabled(enabled)
